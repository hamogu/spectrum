language: python

python:
    - 2.6
    - 2.7
    - 3.2
    - 3.3
    - 3.4
    # This is just for "egg_info".  All other builds are explicitly given in the matrix
env:
    global:
        # The following versions are the 'default' for tests, unless
        # overidden underneath. They are defined here in order to save having
        # to repeat them for all configurations.
        - NUMPY_VERSION=1.8
        - ASTROPY_VERSION=stable
<<<<<<< HEAD
        - PIP_WHEEL_FLEX_NUMPY="pip install --use-wheel --find-links=http://wheels.astropy.org --find-links=http://wheels2.astropy.org"
        # All tests explicitly added to the matrix in the include section use
        # the latest stable numpy.
        - LATEST_NUMPY_STABLE=1.8.1

        # Does your package need Cython to build?
        - PACKAGE_NEEDS_CYTHON=false
        # Note that cython will be installed when it is needed for building
        # astropy development regardless of the setting of this variable.

        # ADDITIONAL PACKAGE DEPENDENCIES, if any
=======
        - CONDA_INSTALL='conda install -c astropy-ci-extras --yes'
        - PIP_INSTALL='pip install'
    matrix:
        - SETUP_CMD='egg_info'
>>>>>>> b66fe16f

matrix:
    include:

<<<<<<< HEAD
        # If your package needs any additional packages for all builds
        # that you want to ensure have been built with the same version of
        # numpy used in the tests, put them here.
        - ADDITIONAL_DEPENDENCIES_STRICT_NUMPY="scipy"
=======
        # Do a coverage test in Python 2. 
        - python: 2.7
          env: SETUP_CMD='test --coverage'
>>>>>>> b66fe16f

        # Check for sphinx doc build warnings - we do this first because it
        # may run for a long time
        - python: 2.7
          env: SETUP_CMD='build_sphinx -w'

        # Try Astropy development version
        - python: 2.7
          env: ASTROPY_VERSION=development SETUP_CMD='test'
        - python: 3.3
          env: ASTROPY_VERSION=development SETUP_CMD='test'

        # Try all python versions with the latest numpy
        - python: 2.6
          env: SETUP_CMD='test'
        - python: 2.7
          env: SETUP_CMD='test'
        - python: 3.2
          env: SETUP_CMD='test'
        - python: 3.3
          env: SETUP_CMD='test'
        - python: 3.4
          env: SETUP_CMD='test'

        # Try older numpy versions
        - python: 3.2
          env: NUMPY_VERSION=1.6 SETUP_CMD='test'
        - python: 2.7
          env: NUMPY_VERSION=1.7 SETUP_CMD='test'
        - python: 2.7
          env: NUMPY_VERSION=1.6 SETUP_CMD='test'
        - python: 2.7
          env: NUMPY_VERSION=1.5 SETUP_CMD='test'

before_install:

    # Use utf8 encoding. Should be default, but this is insurance against
    # future changes
    - export PYTHONIOENCODING=UTF8
    - wget http://repo.continuum.io/miniconda/Miniconda-latest-Linux-x86_64.sh -O miniconda.sh
    - chmod +x miniconda.sh
    - ./miniconda.sh -b
    - export PATH=/home/travis/miniconda/bin:$PATH
    - conda update --yes conda

    # DOCUMENTATION DEPENDENCIES
    - if [[ $SETUP_CMD == build_sphinx* ]]; then sudo apt-get install graphviz texlive-latex-extra dvipng; fi

install:

    # CONDA
    - conda create --yes -n test -c astropy-ci-extras python=$TRAVIS_PYTHON_VERSION
    - source activate test

    # CORE DEPENDENCIES
    - if [[ $SETUP_CMD != egg_info ]]; then $CONDA_INSTALL numpy=$NUMPY_VERSION pytest pip Cython; fi
    - if [[ $SETUP_CMD != egg_info ]]; then $PIP_INSTALL pytest-xdist; fi

    # ASTROPY
    - if [[ $SETUP_CMD != egg_info ]] && [[ $ASTROPY_VERSION == development ]]; then $PIP_INSTALL git+http://github.com/astropy/astropy.git#egg=astropy; fi
    - if [[ $SETUP_CMD != egg_info ]] && [[ $ASTROPY_VERSION == stable ]]; then $CONDA_INSTALL numpy=$NUMPY_VERSION astropy; fi

    # OPTIONAL DEPENDENCIES
    # Here you can add any dependencies your package may have. You can use
    # conda for packages available through conda, or pip for any other
    # packages. You should leave the `numpy=$NUMPY_VERSION` in the `conda`
    # install since this ensures Numpy does not get automatically upgraded.
    # - if [[ $SETUP_CMD != egg_info ]]; then $CONDA_INSTALL numpy=$NUMPY_VERSION ... ; fi
    # - if [[ $SETUP_CMD != egg_info ]]; then $PIP_INSTALL ...; fi

    # DOCUMENTATION DEPENDENCIES
    # build_sphinx needs sphinx and matplotlib (for plot_directive). Note that
    # this matplotlib will *not* work with py 3.x, but our sphinx build is
    # currently 2.7, so that's fine
    - if [[ $SETUP_CMD == build_sphinx* ]]; then $CONDA_INSTALL numpy=$NUMPY_VERSION Sphinx matplotlib; fi

    # COVERAGE DEPENDENCIES
    - if [[ $SETUP_CMD == 'test --coverage' ]]; then $PIP_INSTALL coverage coveralls; fi

script:
   - python setup.py $SETUP_CMD

after_success:
    # If coveralls.io is set up for this package, uncomment the line
    # below and replace "packagename" with the name of your package.
    # The coveragerc file may be customized as needed for your package.
    # - if [[ $SETUP_CMD == 'test --coverage' ]]; then coveralls --rcfile='packagename/tests/coveragerc'; fi<|MERGE_RESOLUTION|>--- conflicted
+++ resolved
@@ -1,10 +1,10 @@
 language: python
 
 python:
-    - 2.6
+    # - 2.6
     - 2.7
-    - 3.2
-    - 3.3
+    # - 3.2
+    # - 3.3
     - 3.4
     # This is just for "egg_info".  All other builds are explicitly given in the matrix
 env:
@@ -14,38 +14,17 @@
         # to repeat them for all configurations.
         - NUMPY_VERSION=1.8
         - ASTROPY_VERSION=stable
-<<<<<<< HEAD
-        - PIP_WHEEL_FLEX_NUMPY="pip install --use-wheel --find-links=http://wheels.astropy.org --find-links=http://wheels2.astropy.org"
-        # All tests explicitly added to the matrix in the include section use
-        # the latest stable numpy.
-        - LATEST_NUMPY_STABLE=1.8.1
-
-        # Does your package need Cython to build?
-        - PACKAGE_NEEDS_CYTHON=false
-        # Note that cython will be installed when it is needed for building
-        # astropy development regardless of the setting of this variable.
-
-        # ADDITIONAL PACKAGE DEPENDENCIES, if any
-=======
         - CONDA_INSTALL='conda install -c astropy-ci-extras --yes'
         - PIP_INSTALL='pip install'
     matrix:
         - SETUP_CMD='egg_info'
->>>>>>> b66fe16f
 
 matrix:
     include:
 
-<<<<<<< HEAD
-        # If your package needs any additional packages for all builds
-        # that you want to ensure have been built with the same version of
-        # numpy used in the tests, put them here.
-        - ADDITIONAL_DEPENDENCIES_STRICT_NUMPY="scipy"
-=======
         # Do a coverage test in Python 2. 
         - python: 2.7
           env: SETUP_CMD='test --coverage'
->>>>>>> b66fe16f
 
         # Check for sphinx doc build warnings - we do this first because it
         # may run for a long time
@@ -113,7 +92,7 @@
     # conda for packages available through conda, or pip for any other
     # packages. You should leave the `numpy=$NUMPY_VERSION` in the `conda`
     # install since this ensures Numpy does not get automatically upgraded.
-    # - if [[ $SETUP_CMD != egg_info ]]; then $CONDA_INSTALL numpy=$NUMPY_VERSION ... ; fi
+    - if [[ $SETUP_CMD != egg_info ]]; then $CONDA_INSTALL numpy=$NUMPY_VERSION scipy ; fi
     # - if [[ $SETUP_CMD != egg_info ]]; then $PIP_INSTALL ...; fi
 
     # DOCUMENTATION DEPENDENCIES
@@ -132,4 +111,4 @@
     # If coveralls.io is set up for this package, uncomment the line
     # below and replace "packagename" with the name of your package.
     # The coveragerc file may be customized as needed for your package.
-    # - if [[ $SETUP_CMD == 'test --coverage' ]]; then coveralls --rcfile='packagename/tests/coveragerc'; fi+    - if [[ $SETUP_CMD == 'test --coverage' ]]; then coveralls --rcfile='spectrum/tests/coveragerc'; fi